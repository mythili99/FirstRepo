<<<<<<< HEAD
# Selenium Cucumber Test Automation Framework

A comprehensive, reusable test automation framework built with **Selenium WebDriver**, **Cucumber**, **TestNG**, and **RestAssured** for both UI and API testing.

## 🚀 Framework Features

### Core Components
- **Selenium WebDriver** without PageFactory for UI automation
- **Cucumber** with TestNG integration for BDD-style testing
- **RestAssured** for comprehensive API testing
- **Singleton WebDriver** with Browser/OS enum support
- **Headless browser** execution capability
- **Properties + Environment variable** configuration
- **Multi-format test data** management (Excel, JSON, POJO, Database)
- **Dual reporting** with ExtentReports (HTML) + Excel reports
- **Log4j singleton** logging framework
- **Thread-safe** parallel execution support

### Browser Support
- Chrome (with headless option)
- Firefox (with headless option)
- Edge (with headless option)
- Safari (macOS only)

### Test Data Sources
- **Excel files** (.xlsx format)
- **JSON files** with structured test data
- **Database** connections (MySQL support)
- **POJO classes** for type-safe data handling

### Reporting & Logging
- **ExtentReports** with rich HTML reports and screenshots
- **Excel reports** with test execution summary
- **Log4j** comprehensive logging with multiple appenders
- **Screenshot capture** on test failure/success (configurable)
- **API request/response** logging
=======
# UI + API Automation Framework

A comprehensive automation framework built from scratch with Selenium, Cucumber, TestNG, and RestAssured for both UI and API testing.

## 🚀 Features

### Core Framework Components
- **Selenium WebDriver** (without PageFactory) with singleton pattern
- **Cucumber + TestNG** integration for BDD testing
- **Browser/OS enums** with headless toggle support
- **Properties + Environment variable** support
- **Test data management** (Excel, JSON, POJO, Database)
- **ExtentReports + Excel reporting** with comprehensive logging
- **Log4j logging** singleton pattern
- **RestAssured** for API automation

### Key Features
- ✅ **Newbie-friendly**: Only configuration changes needed in properties file
- ✅ **Singleton WebDriver** with proper resource management
- ✅ **Multi-browser support** (Chrome, Firefox, Edge, Safari)
- ✅ **Headless mode** toggle
- ✅ **Parallel execution** support
- ✅ **Comprehensive reporting** with screenshots
- ✅ **Data-driven testing** with multiple data sources
- ✅ **Environment-specific** configuration
- ✅ **Retry mechanism** for flaky tests
- ✅ **Database integration** for test data
>>>>>>> 774068b9

## 📁 Project Structure

```
<<<<<<< HEAD
selenium-cucumber-framework/
├── src/
│   ├── main/java/com/automation/
│   │   ├── api/              # API testing utilities
│   │   ├── constants/        # Framework constants and enums
│   │   ├── core/            # WebDriver management
│   │   ├── data/            # Test data POJOs
│   │   └── utils/           # Utility classes
│   └── test/
│       ├── java/com/automation/
│       │   ├── listeners/   # TestNG listeners
│       │   ├── runners/     # Cucumber runners
│       │   └── steps/       # Step definitions
│       └── resources/
│           ├── features/    # Cucumber feature files
│           ├── properties/  # Configuration files
│           └── testdata/    # Test data files
├── reports/                 # Generated reports
├── logs/                   # Application logs
├── test-output/            # Screenshots and TestNG output
└── pom.xml
```

## ⚙️ Configuration

### Properties File (`src/test/resources/properties/config.properties`)

The framework uses a properties file for configuration. **For newbies, only this file needs to be modified** to change test behavior:

```properties
# Browser Configuration
browser=chrome                    # chrome, firefox, edge, safari, chrome_headless, firefox_headless, edge_headless
headless=false                   # true/false

# Environment
environment=dev                  # dev, qa, prod

# Application URLs
base.url=https://demo.opencart.com
api.base.url=https://reqres.in/api

# Timeouts (seconds)
implicit.wait=10
explicit.wait=20
page.load.timeout=30

# Reporting
take.screenshot.on.failure=true
take.screenshot.on.pass=false
```

### Environment Variable Override

Any property can be overridden using environment variables by converting to UPPERCASE and replacing dots with underscores:

```bash
export BROWSER=firefox
export HEADLESS=true
export BASE_URL=https://staging.example.com
=======
├── src/
│   ├── main/
│   │   ├── java/com/automation/
│   │   │   ├── core/                    # Core framework components
│   │   │   │   ├── ConfigManager.java   # Configuration management
│   │   │   │   ├── WebDriverManager.java # WebDriver singleton
│   │   │   │   ├── LoggerManager.java   # Logging singleton
│   │   │   │   └── enums/              # Browser and OS enums
│   │   │   ├── data/                   # Test data management
│   │   │   │   └── TestDataManager.java
│   │   │   ├── reporting/              # Reporting components
│   │   │   │   └── ExtentReportManager.java
│   │   │   ├── ui/                     # UI automation
│   │   │   │   ├── BasePage.java       # Base page class
│   │   │   │   └── pages/              # Page objects
│   │   │   └── api/                    # API automation
│   │   │       ├── BaseAPI.java        # Base API class
│   │   │       └── UserAPI.java        # API implementations
│   │   └── resources/
│   │       ├── config.properties       # Main configuration
│   │       └── log4j2.xml             # Logging configuration
│   └── test/
│       ├── java/com/automation/
│       │   ├── runners/                # Test runners
│       │   │   ├── UITestRunner.java
│       │   │   ├── APITestRunner.java
│       │   │   └── IntegrationTestRunner.java
│       │   ├── stepdefinitions/        # Cucumber step definitions
│       │   │   ├── ui/
│       │   │   └── api/
│       │   └── listeners/              # TestNG listeners
│       └── resources/
│           ├── features/               # Cucumber feature files
│           │   ├── ui/
│           │   └── api/
│           └── testdata/               # Test data files
│               ├── TestData.xlsx
│               └── TestData.json
├── pom.xml                            # Maven configuration
├── testng.xml                         # TestNG configuration
└── README.md                          # This file
>>>>>>> 774068b9
```

## 🛠️ Setup Instructions

### Prerequisites
- Java 11 or higher
- Maven 3.6 or higher
- Git

### Installation

<<<<<<< HEAD
1. **Clone the repository:**
   ```bash
   git clone https://github.com/your-repo/selenium-cucumber-framework.git
   cd selenium-cucumber-framework
   ```

2. **Install dependencies:**
   ```bash
   mvn clean install -DskipTests
   ```

3. **Verify setup:**
   ```bash
   mvn test -Dtest=TestRunner
   ```

## 🏃‍♂️ Running Tests

### Command Line Execution

**Run all tests:**
```bash
mvn test
```

**Run specific test runner:**
```bash
# UI tests only
mvn test -Dtest=UiTestRunner

# API tests only
mvn test -Dtest=ApiTestRunner
```

**Run with specific browser:**
```bash
mvn test -Dbrowser=firefox
mvn test -Dbrowser=chrome_headless
```

**Run with environment variables:**
```bash
mvn test -Denvironment=qa -Dheadless=true
```

**Run specific feature:**
```bash
mvn test -Dcucumber.filter.tags="@api"
mvn test -Dcucumber.filter.tags="@ui"
```

**Parallel execution:**
```bash
mvn test -Dparallel.execution=true -Dthread.count=3
```

### IDE Execution

Run any of the runner classes directly from your IDE:
- `TestRunner.java` - All tests
- `UiTestRunner.java` - UI tests only
- `ApiTestRunner.java` - API tests only

## 📊 Test Data Management

### Excel Files
```java
// Reading test data from Excel
ExcelReader excelReader = new ExcelReader("src/test/resources/testdata/TestData.xlsx");
List<TestData> testDataList = excelReader.readTestData("TestData");
TestData testData = excelReader.readTestDataByTestCaseId("TestData", "TC001");
```

### JSON Files
```java
// Reading test data from JSON
JsonDataReader jsonReader = new JsonDataReader("src/test/resources/testdata/TestData.json");
List<TestData> testDataList = jsonReader.readTestData();
TestData testData = jsonReader.readTestDataByTestCaseId("TC001");
```

### Database
```java
// Reading test data from database
DatabaseManager dbManager = DatabaseManager.getInstance();
TestData testData = dbManager.getTestDataByTestCaseId("TC001");
List<TestData> enabledTests = dbManager.getEnabledTestData();
```

## 🔌 API Testing

### Basic API Test Example
```java
// Using API client
ApiClient apiClient = ApiClient.getInstance();
Response response = apiClient.get("/users/2");

// Validate response
new ApiValidator(response)
    .validateStatusCode(200)
    .validateResponseTime(3000)
    .validateJsonField("data.id", "2")
    .validateContentType("application/json");
```

### Cucumber API Steps
```gherkin
@api
Scenario: Get user details
  Given I have the API client configured
  When I send a GET request to "/users/2"
  Then the response status code should be 200
  And the response should contain field "data.email"
  And the response time should be less than 3000 milliseconds
```

## 🖥️ UI Testing

### Basic UI Test Example
```java
// Using WebDriver through DriverManager
WebDriver driver = DriverManager.getInstance().getDriver();
driver.get("https://demo.opencart.com");

// Take screenshot
ScreenshotManager.getInstance().captureScreenshot("homepage");
```

### Cucumber UI Steps
```gherkin
@ui
Scenario: Search for a product
  Given I navigate to the application
  When I enter "iPhone" in field with xpath "//input[@name='search']"
  And I click on element with xpath "//button[@type='submit']"
  Then I should see text "iPhone" on the page
```

## 📈 Reporting

### ExtentReports (HTML)
- Rich HTML reports with screenshots
- Test execution timeline
- System information
- API request/response details
- Located in: `reports/ExtentReport_[timestamp].html`

### Excel Reports
- Test execution summary
- Detailed test results with status
- Pass/fail statistics
- Located in: `reports/TestResults_[timestamp].xlsx`

### Logging
- Comprehensive application logs
- Separate test results log
- Located in: `logs/` directory

## 🔧 Customization for Newbies

**For users new to automation, focus on these files:**

1. **Configuration:** `src/test/resources/properties/config.properties`
   - Change browser, URLs, timeouts
   - Enable/disable screenshots

2. **Test Data:** `src/test/resources/testdata/TestData.json`
   - Update test data for your application

3. **Feature Files:** `src/test/resources/features/`
   - Modify existing scenarios
   - Add new test scenarios using existing steps

4. **Application URLs:** Update in config.properties
   ```properties
   base.url=https://your-application.com
   api.base.url=https://your-api.com
   ```

## 🚀 Advanced Configuration

### Custom Browser Options
Modify `DriverManager.java` to add custom browser capabilities:

```java
private ChromeOptions getChromeOptions(boolean isHeadless) {
    ChromeOptions options = new ChromeOptions();
    // Add your custom options here
    options.addArguments("--disable-notifications");
    return options;
}
```

### Custom Step Definitions
Create new step definition classes extending `BaseSteps`:

```java
public class CustomSteps extends BaseSteps {
    @Given("I perform custom action")
    public void customAction() {
        // Your implementation
    }
}
```
=======
1. **Clone the repository**
   ```bash
   git clone <repository-url>
   cd ui-api-automation-framework
   ```

2. **Install dependencies**
   ```bash
   mvn clean install
   ```

3. **Configure the framework**
   - Edit `src/main/resources/config.properties` for your environment
   - Update URLs, browser settings, and other configurations

4. **Run tests**
   ```bash
   # Run all tests
   mvn test
   
   # Run specific test suite
   mvn test -Dsuite=UITestRunner
   mvn test -Dsuite=APITestRunner
   ```

## ⚙️ Configuration

### Main Configuration (`config.properties`)

```properties
# Browser Configuration
browser=chrome
headless=false
implicit.wait=10
explicit.wait=20

# Environment Configuration
environment=qa
base.url=https://demoqa.com
api.base.url=https://reqres.in/api

# Test Data Configuration
test.data.path=src/test/resources/testdata
excel.file.name=TestData.xlsx
json.file.name=TestData.json

# Reporting Configuration
extent.report.path=target/extent-reports
extent.report.title=UI + API Automation Framework

# Logging Configuration
log.level=INFO
log.file.path=target/logs
log.file.name=automation.log
```

### Environment-Specific Configuration

Create environment-specific files like `config-qa.properties`, `config-staging.properties`:

```properties
# config-qa.properties
base.url=https://qa-demoqa.com
api.base.url=https://qa-api.example.com
environment=qa

# config-staging.properties
base.url=https://staging-demoqa.com
api.base.url=https://staging-api.example.com
environment=staging
```

## 🧪 Running Tests

### Command Line Options

```bash
# Run with specific browser
mvn test -Dbrowser=firefox

# Run in headless mode
mvn test -Dheadless=true

# Run with specific environment
mvn test -Denvironment=staging

# Run with parallel execution
mvn test -Dparallel.execution=true

# Run specific test tags
mvn test -Dcucumber.filter.tags="@smoke"
mvn test -Dcucumber.filter.tags="@api and @users"
```

### TestNG XML Configuration

```xml
<!-- Run specific test suites -->
<test name="UI Tests" parallel="classes" thread-count="2">
    <classes>
        <class name="com.automation.runners.UITestRunner"/>
    </classes>
</test>
```

## 📊 Reports

### ExtentReports
- **Location**: `target/extent-reports/`
- **Features**: Interactive HTML reports with screenshots, logs, and test details
- **Timestamps**: Each run creates a new report with timestamp

### Cucumber Reports
- **HTML**: `target/cucumber-reports/ui-cucumber-report.html`
- **JSON**: `target/cucumber-reports/ui-cucumber-report.json`
- **JUnit**: `target/cucumber-reports/ui-cucumber-report.xml`

### Logs
- **Location**: `target/logs/automation.log`
- **Features**: Rolling file logs with different log levels

## 📝 Writing Tests

### UI Tests with Cucumber

1. **Create Feature File** (`src/test/resources/features/ui/login.feature`):
```gherkin
Feature: User Login
  Scenario: Successful login
    Given I am on the login page
    When I enter valid username "testuser"
    And I enter valid password "password123"
    And I click the login button
    Then I should be logged in successfully
```

2. **Create Step Definitions**:
```java
@When("I enter valid username {string}")
public void iEnterValidUsername(String username) {
    loginPage.enterUsername(username);
}
```

3. **Create Page Object**:
```java
public class LoginPage extends BasePage {
    private final By usernameField = By.id("username");
    
    public void enterUsername(String username) {
        type(usernameField, username);
    }
}
```

### API Tests with Cucumber

1. **Create Feature File** (`src/test/resources/features/api/users.feature`):
```gherkin
Feature: User API
  Scenario: Get all users
    Given the API base URL is configured
    When I send a GET request to "/users"
    Then the response status code should be 200
```

2. **Create API Class**:
```java
public class UserAPI extends BaseAPI {
    public Response getAllUsers(String endpoint) {
        return get(endpoint);
    }
}
```

## 📊 Test Data Management

### Excel Data
```java
// Read data from Excel
List<Map<String, String>> loginData = testDataManager.readExcelData("LoginData");
```

### JSON Data
```java
// Read data from JSON
Map<String, Object> testData = testDataManager.readJsonAsMap("TestData.json");
```

### Database Data
```java
// Execute database queries
List<Map<String, Object>> results = testDataManager.executeQuery("SELECT * FROM users");
```

## 🔧 Framework Components

### Core Managers
- **ConfigManager**: Singleton for configuration management
- **WebDriverManager**: Singleton for WebDriver management
- **LoggerManager**: Singleton for logging
- **TestDataManager**: Test data handling
- **ExtentReportManager**: Reporting management

### Base Classes
- **BasePage**: Common UI automation methods
- **BaseAPI**: Common API automation methods

### Enums
- **Browser**: Supported browsers (CHROME, FIREFOX, EDGE, SAFARI)
- **OS**: Supported operating systems (WINDOWS, MAC, LINUX)

## 🚀 Best Practices

### For Newbies
1. **Only modify `config.properties`** for configuration changes
2. **Use existing page objects** as templates for new pages
3. **Follow naming conventions** for locators and methods
4. **Use data-driven testing** with Excel/JSON files
5. **Add proper logging** for debugging

### For Advanced Users
1. **Extend BasePage/BaseAPI** for custom functionality
2. **Create custom listeners** for specific requirements
3. **Implement custom reporting** if needed
4. **Add database integration** for complex test data
5. **Create reusable utilities** for common operations
>>>>>>> 774068b9

## 🐛 Troubleshooting

### Common Issues

<<<<<<< HEAD
1. **WebDriver not found:**
   ```bash
   # Update WebDriverManager in DriverManager.java or set system property
   System.setProperty("webdriver.chrome.driver", "/path/to/chromedriver");
   ```

2. **Port already in use (Remote execution):**
   ```bash
   # Kill existing processes or change port in config.properties
   lsof -ti:4444 | xargs kill -9
   ```

3. **Tests fail in headless mode:**
   ```properties
   # Enable screenshots and check element visibility
   take.screenshot.on.failure=true
   headless=false
   ```

### Debug Mode
Enable debug logging in `log4j2.xml`:
```xml
<Logger name="com.automation" level="DEBUG" additivity="false">
```

## 📝 Best Practices

1. **Page Object Model:** Implement page objects for complex UI interactions
2. **Data-Driven Testing:** Use Excel/JSON for multiple test data sets
3. **Environment Management:** Use different property files for each environment
4. **Parallel Execution:** Configure thread count based on available resources
5. **Screenshot Strategy:** Capture screenshots on failure, optionally on pass
6. **API Testing:** Validate both positive and negative scenarios
7. **Logging:** Use appropriate log levels (INFO, DEBUG, ERROR)
=======
1. **WebDriver not found**
   - Ensure WebDriverManager dependency is included
   - Check browser version compatibility

2. **Tests not running**
   - Verify TestNG configuration in `testng.xml`
   - Check Cucumber glue path in test runners

3. **Reports not generating**
   - Ensure ExtentReports dependency is included
   - Check report path permissions

4. **Configuration not loading**
   - Verify properties file location
   - Check environment variable overrides

### Debug Mode
```bash
# Enable debug logging
mvn test -Dlog.level=DEBUG

# Run with verbose output
mvn test -X
```

## 📈 Performance Optimization

1. **Parallel Execution**: Enable in `testng.xml`
2. **Headless Mode**: Use for CI/CD pipelines
3. **Browser Reuse**: Framework handles WebDriver lifecycle
4. **Resource Cleanup**: Automatic cleanup in listeners
>>>>>>> 774068b9

## 🤝 Contributing

1. Fork the repository
2. Create a feature branch
<<<<<<< HEAD
3. Commit your changes
4. Push to the branch
5. Create a Pull Request
=======
3. Follow coding standards
4. Add tests for new functionality
5. Submit a pull request
>>>>>>> 774068b9

## 📄 License

This project is licensed under the MIT License - see the LICENSE file for details.

## 🆘 Support

<<<<<<< HEAD
For questions and support:
- Create an issue in the GitHub repository
- Check the troubleshooting section above
- Review the sample tests for implementation examples

---

**Happy Testing! 🎯**
=======
For support and questions:
- Create an issue in the repository
- Check the documentation
- Review existing examples

---

**Happy Testing! 🎉**
>>>>>>> 774068b9
<|MERGE_RESOLUTION|>--- conflicted
+++ resolved
@@ -1,41 +1,3 @@
-<<<<<<< HEAD
-# Selenium Cucumber Test Automation Framework
-
-A comprehensive, reusable test automation framework built with **Selenium WebDriver**, **Cucumber**, **TestNG**, and **RestAssured** for both UI and API testing.
-
-## 🚀 Framework Features
-
-### Core Components
-- **Selenium WebDriver** without PageFactory for UI automation
-- **Cucumber** with TestNG integration for BDD-style testing
-- **RestAssured** for comprehensive API testing
-- **Singleton WebDriver** with Browser/OS enum support
-- **Headless browser** execution capability
-- **Properties + Environment variable** configuration
-- **Multi-format test data** management (Excel, JSON, POJO, Database)
-- **Dual reporting** with ExtentReports (HTML) + Excel reports
-- **Log4j singleton** logging framework
-- **Thread-safe** parallel execution support
-
-### Browser Support
-- Chrome (with headless option)
-- Firefox (with headless option)
-- Edge (with headless option)
-- Safari (macOS only)
-
-### Test Data Sources
-- **Excel files** (.xlsx format)
-- **JSON files** with structured test data
-- **Database** connections (MySQL support)
-- **POJO classes** for type-safe data handling
-
-### Reporting & Logging
-- **ExtentReports** with rich HTML reports and screenshots
-- **Excel reports** with test execution summary
-- **Log4j** comprehensive logging with multiple appenders
-- **Screenshot capture** on test failure/success (configurable)
-- **API request/response** logging
-=======
 # UI + API Automation Framework
 
 A comprehensive automation framework built from scratch with Selenium, Cucumber, TestNG, and RestAssured for both UI and API testing.
@@ -63,72 +25,10 @@
 - ✅ **Environment-specific** configuration
 - ✅ **Retry mechanism** for flaky tests
 - ✅ **Database integration** for test data
->>>>>>> 774068b9
 
 ## 📁 Project Structure
 
 ```
-<<<<<<< HEAD
-selenium-cucumber-framework/
-├── src/
-│   ├── main/java/com/automation/
-│   │   ├── api/              # API testing utilities
-│   │   ├── constants/        # Framework constants and enums
-│   │   ├── core/            # WebDriver management
-│   │   ├── data/            # Test data POJOs
-│   │   └── utils/           # Utility classes
-│   └── test/
-│       ├── java/com/automation/
-│       │   ├── listeners/   # TestNG listeners
-│       │   ├── runners/     # Cucumber runners
-│       │   └── steps/       # Step definitions
-│       └── resources/
-│           ├── features/    # Cucumber feature files
-│           ├── properties/  # Configuration files
-│           └── testdata/    # Test data files
-├── reports/                 # Generated reports
-├── logs/                   # Application logs
-├── test-output/            # Screenshots and TestNG output
-└── pom.xml
-```
-
-## ⚙️ Configuration
-
-### Properties File (`src/test/resources/properties/config.properties`)
-
-The framework uses a properties file for configuration. **For newbies, only this file needs to be modified** to change test behavior:
-
-```properties
-# Browser Configuration
-browser=chrome                    # chrome, firefox, edge, safari, chrome_headless, firefox_headless, edge_headless
-headless=false                   # true/false
-
-# Environment
-environment=dev                  # dev, qa, prod
-
-# Application URLs
-base.url=https://demo.opencart.com
-api.base.url=https://reqres.in/api
-
-# Timeouts (seconds)
-implicit.wait=10
-explicit.wait=20
-page.load.timeout=30
-
-# Reporting
-take.screenshot.on.failure=true
-take.screenshot.on.pass=false
-```
-
-### Environment Variable Override
-
-Any property can be overridden using environment variables by converting to UPPERCASE and replacing dots with underscores:
-
-```bash
-export BROWSER=firefox
-export HEADLESS=true
-export BASE_URL=https://staging.example.com
-=======
 ├── src/
 │   ├── main/
 │   │   ├── java/com/automation/
@@ -170,7 +70,6 @@
 ├── pom.xml                            # Maven configuration
 ├── testng.xml                         # TestNG configuration
 └── README.md                          # This file
->>>>>>> 774068b9
 ```
 
 ## 🛠️ Setup Instructions
@@ -182,212 +81,6 @@
 
 ### Installation
 
-<<<<<<< HEAD
-1. **Clone the repository:**
-   ```bash
-   git clone https://github.com/your-repo/selenium-cucumber-framework.git
-   cd selenium-cucumber-framework
-   ```
-
-2. **Install dependencies:**
-   ```bash
-   mvn clean install -DskipTests
-   ```
-
-3. **Verify setup:**
-   ```bash
-   mvn test -Dtest=TestRunner
-   ```
-
-## 🏃‍♂️ Running Tests
-
-### Command Line Execution
-
-**Run all tests:**
-```bash
-mvn test
-```
-
-**Run specific test runner:**
-```bash
-# UI tests only
-mvn test -Dtest=UiTestRunner
-
-# API tests only
-mvn test -Dtest=ApiTestRunner
-```
-
-**Run with specific browser:**
-```bash
-mvn test -Dbrowser=firefox
-mvn test -Dbrowser=chrome_headless
-```
-
-**Run with environment variables:**
-```bash
-mvn test -Denvironment=qa -Dheadless=true
-```
-
-**Run specific feature:**
-```bash
-mvn test -Dcucumber.filter.tags="@api"
-mvn test -Dcucumber.filter.tags="@ui"
-```
-
-**Parallel execution:**
-```bash
-mvn test -Dparallel.execution=true -Dthread.count=3
-```
-
-### IDE Execution
-
-Run any of the runner classes directly from your IDE:
-- `TestRunner.java` - All tests
-- `UiTestRunner.java` - UI tests only
-- `ApiTestRunner.java` - API tests only
-
-## 📊 Test Data Management
-
-### Excel Files
-```java
-// Reading test data from Excel
-ExcelReader excelReader = new ExcelReader("src/test/resources/testdata/TestData.xlsx");
-List<TestData> testDataList = excelReader.readTestData("TestData");
-TestData testData = excelReader.readTestDataByTestCaseId("TestData", "TC001");
-```
-
-### JSON Files
-```java
-// Reading test data from JSON
-JsonDataReader jsonReader = new JsonDataReader("src/test/resources/testdata/TestData.json");
-List<TestData> testDataList = jsonReader.readTestData();
-TestData testData = jsonReader.readTestDataByTestCaseId("TC001");
-```
-
-### Database
-```java
-// Reading test data from database
-DatabaseManager dbManager = DatabaseManager.getInstance();
-TestData testData = dbManager.getTestDataByTestCaseId("TC001");
-List<TestData> enabledTests = dbManager.getEnabledTestData();
-```
-
-## 🔌 API Testing
-
-### Basic API Test Example
-```java
-// Using API client
-ApiClient apiClient = ApiClient.getInstance();
-Response response = apiClient.get("/users/2");
-
-// Validate response
-new ApiValidator(response)
-    .validateStatusCode(200)
-    .validateResponseTime(3000)
-    .validateJsonField("data.id", "2")
-    .validateContentType("application/json");
-```
-
-### Cucumber API Steps
-```gherkin
-@api
-Scenario: Get user details
-  Given I have the API client configured
-  When I send a GET request to "/users/2"
-  Then the response status code should be 200
-  And the response should contain field "data.email"
-  And the response time should be less than 3000 milliseconds
-```
-
-## 🖥️ UI Testing
-
-### Basic UI Test Example
-```java
-// Using WebDriver through DriverManager
-WebDriver driver = DriverManager.getInstance().getDriver();
-driver.get("https://demo.opencart.com");
-
-// Take screenshot
-ScreenshotManager.getInstance().captureScreenshot("homepage");
-```
-
-### Cucumber UI Steps
-```gherkin
-@ui
-Scenario: Search for a product
-  Given I navigate to the application
-  When I enter "iPhone" in field with xpath "//input[@name='search']"
-  And I click on element with xpath "//button[@type='submit']"
-  Then I should see text "iPhone" on the page
-```
-
-## 📈 Reporting
-
-### ExtentReports (HTML)
-- Rich HTML reports with screenshots
-- Test execution timeline
-- System information
-- API request/response details
-- Located in: `reports/ExtentReport_[timestamp].html`
-
-### Excel Reports
-- Test execution summary
-- Detailed test results with status
-- Pass/fail statistics
-- Located in: `reports/TestResults_[timestamp].xlsx`
-
-### Logging
-- Comprehensive application logs
-- Separate test results log
-- Located in: `logs/` directory
-
-## 🔧 Customization for Newbies
-
-**For users new to automation, focus on these files:**
-
-1. **Configuration:** `src/test/resources/properties/config.properties`
-   - Change browser, URLs, timeouts
-   - Enable/disable screenshots
-
-2. **Test Data:** `src/test/resources/testdata/TestData.json`
-   - Update test data for your application
-
-3. **Feature Files:** `src/test/resources/features/`
-   - Modify existing scenarios
-   - Add new test scenarios using existing steps
-
-4. **Application URLs:** Update in config.properties
-   ```properties
-   base.url=https://your-application.com
-   api.base.url=https://your-api.com
-   ```
-
-## 🚀 Advanced Configuration
-
-### Custom Browser Options
-Modify `DriverManager.java` to add custom browser capabilities:
-
-```java
-private ChromeOptions getChromeOptions(boolean isHeadless) {
-    ChromeOptions options = new ChromeOptions();
-    // Add your custom options here
-    options.addArguments("--disable-notifications");
-    return options;
-}
-```
-
-### Custom Step Definitions
-Create new step definition classes extending `BaseSteps`:
-
-```java
-public class CustomSteps extends BaseSteps {
-    @Given("I perform custom action")
-    public void customAction() {
-        // Your implementation
-    }
-}
-```
-=======
 1. **Clone the repository**
    ```bash
    git clone <repository-url>
@@ -615,48 +308,11 @@
 3. **Implement custom reporting** if needed
 4. **Add database integration** for complex test data
 5. **Create reusable utilities** for common operations
->>>>>>> 774068b9
 
 ## 🐛 Troubleshooting
 
 ### Common Issues
 
-<<<<<<< HEAD
-1. **WebDriver not found:**
-   ```bash
-   # Update WebDriverManager in DriverManager.java or set system property
-   System.setProperty("webdriver.chrome.driver", "/path/to/chromedriver");
-   ```
-
-2. **Port already in use (Remote execution):**
-   ```bash
-   # Kill existing processes or change port in config.properties
-   lsof -ti:4444 | xargs kill -9
-   ```
-
-3. **Tests fail in headless mode:**
-   ```properties
-   # Enable screenshots and check element visibility
-   take.screenshot.on.failure=true
-   headless=false
-   ```
-
-### Debug Mode
-Enable debug logging in `log4j2.xml`:
-```xml
-<Logger name="com.automation" level="DEBUG" additivity="false">
-```
-
-## 📝 Best Practices
-
-1. **Page Object Model:** Implement page objects for complex UI interactions
-2. **Data-Driven Testing:** Use Excel/JSON for multiple test data sets
-3. **Environment Management:** Use different property files for each environment
-4. **Parallel Execution:** Configure thread count based on available resources
-5. **Screenshot Strategy:** Capture screenshots on failure, optionally on pass
-6. **API Testing:** Validate both positive and negative scenarios
-7. **Logging:** Use appropriate log levels (INFO, DEBUG, ERROR)
-=======
 1. **WebDriver not found**
    - Ensure WebDriverManager dependency is included
    - Check browser version compatibility
@@ -688,21 +344,14 @@
 2. **Headless Mode**: Use for CI/CD pipelines
 3. **Browser Reuse**: Framework handles WebDriver lifecycle
 4. **Resource Cleanup**: Automatic cleanup in listeners
->>>>>>> 774068b9
 
 ## 🤝 Contributing
 
 1. Fork the repository
 2. Create a feature branch
-<<<<<<< HEAD
-3. Commit your changes
-4. Push to the branch
-5. Create a Pull Request
-=======
 3. Follow coding standards
 4. Add tests for new functionality
 5. Submit a pull request
->>>>>>> 774068b9
 
 ## 📄 License
 
@@ -710,16 +359,6 @@
 
 ## 🆘 Support
 
-<<<<<<< HEAD
-For questions and support:
-- Create an issue in the GitHub repository
-- Check the troubleshooting section above
-- Review the sample tests for implementation examples
-
----
-
-**Happy Testing! 🎯**
-=======
 For support and questions:
 - Create an issue in the repository
 - Check the documentation
@@ -727,5 +366,4 @@
 
 ---
 
-**Happy Testing! 🎉**
->>>>>>> 774068b9
+**Happy Testing! 🎉**